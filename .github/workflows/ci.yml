--- conflicted
+++ resolved
@@ -1,120 +1,61 @@
-<<<<<<< HEAD
-name: CI
-
-on:
-  push:
-    branches: [main]
-  pull_request:
-    branches: [main]
-
-jobs:
-  build-and-test:
-    runs-on: ubuntu-latest
-    steps:
-      - name: Checkout code
-        uses: actions/checkout@v2
-
-      - name: Install dependencies
-        run: |
-          sudo apt-get update
-          sudo apt-get install -y cmake build-essential libsdl2-dev libgl1-mesa-dev
-
-      - name: Configure and Build
-        run: |
-          cd src
-          mkdir build
-          cd build
-          cmake .. -DCMAKE_BUILD_TYPE=Release
-          cmake --build .
-
-      - name: Run Tests
-        run: |
-          cd tests
-          cmake -S . -B build
-          cmake --build build
-          cd build && ctest --output-on-failure
-
-      - name: cppcheck-action
-        uses: deep5050/cppcheck-action@v3.0
-        with:
-          github_token: ${{ secrets.GITHUB_TOKEN }}
-          std: c++20
-          output_file: cppcheck_report.txt
-=======
-name: CI
-
-on:
-  push:
-    branches: [main]
-  pull_request:
-    branches: [main]
-
-jobs:
-  build-and-test:
-    # We’ll run on ubuntu-latest for both building and coverage.
-    runs-on: ubuntu-latest
-
-    steps:
-      # 1. Check out the repository
-      - name: Checkout code
-        uses: actions/checkout@v2
-
-      # 2. Install dependencies
-      - name: Install dependencies
-        run: |
-          sudo apt-get update
-          sudo apt-get install -y \
-            cmake \
-            build-essential \
-            libsdl2-dev \
-            libgl1-mesa-dev \
-            lcov  # lcov for coverage
-
-      # 3. Configure & build (with or without coverage)
-      #    - If you want coverage, use Debug + a custom coverage option.
-      #    - If you want a normal build, omit coverage flags.
-      - name: Configure and Build
-        run: |
-          mkdir build
-          cd build
-          cmake .. \
-            -DCMAKE_BUILD_TYPE=Debug \
-            -DENABLE_COVERAGE=ON  # <-- You need to handle this option in your CMakeLists
-          cmake --build .
-
-      # 4. Run tests using ctest
-      - name: Run Tests
-        run: |
-          cd build
-          ctest --output-on-failure
-
-      # 5. Generate coverage reports (only if coverage is enabled)
-      #    - This uses lcov to capture coverage info, remove extraneous paths, 
-      #      and then generate HTML with genhtml.
-      - name: Generate coverage report
-        if: ${{ success() }}  # Only run if previous steps succeeded
-        run: |
-          cd build
-          # 5a. Capture coverage into coverage.info
-          lcov --capture --directory . --output-file coverage.info
-          # 5b. Remove system headers / external libs from the report
-          lcov --remove coverage.info '/usr/*' '*/googletest/*' -o coverage.info
-          # 5c. Generate HTML report
-          genhtml coverage.info --output-directory coverage_html
-
-      # 6. Upload coverage artifacts (HTML report or .info file)
-      - name: Upload coverage artifact
-        if: ${{ success() }}
-        uses: actions/upload-artifact@v4
-        with:
-          name: coverage-html-report
-          path: build/coverage_html
-
-      # 7. Run cppcheck-action (static analysis)
-      - name: cppcheck-action
-        uses: deep5050/cppcheck-action@v3.0
-        with:
-          github_token: ${{ secrets.GITHUB_TOKEN }}
-          std: c++20
-          output_file: cppcheck_report.txt
->>>>>>> f79c4106
+name: CI
+
+on:
+  push:
+    branches: [main]
+  pull_request:
+    branches: [main]
+
+jobs:
+  build-and-test:
+    runs-on: ubuntu-latest
+
+    steps:
+      - name: Checkout code
+        uses: actions/checkout@v2
+
+      - name: Install dependencies
+        run: |
+          sudo apt-get update
+          sudo apt-get install -y \
+            cmake \
+            build-essential \
+            libsdl2-dev \
+            libgl1-mesa-dev \
+            lcov
+
+      - name: Configure and Build
+        run: |
+          mkdir build
+          cd build
+          cmake .. \
+            -DCMAKE_BUILD_TYPE=Debug \
+            -DENABLE_COVERAGE=ON
+          cmake --build .
+
+      - name: Run Tests
+        run: |
+          cd build
+          ctest --output-on-failure
+
+      - name: Generate coverage report
+        if: ${{ success() }}
+        run: |
+          cd build
+          lcov --capture --directory . --output-file coverage.info
+          lcov --remove coverage.info '/usr/*' '*/googletest/*' -o coverage.info
+          genhtml coverage.info --output-directory coverage_html
+
+      - name: Upload coverage artifact
+        if: ${{ success() }}
+        uses: actions/upload-artifact@v4
+        with:
+          name: coverage-html-report
+          path: build/coverage_html
+
+      - name: cppcheck-action
+        uses: deep5050/cppcheck-action@v3.0
+        with:
+          github_token: ${{ secrets.GITHUB_TOKEN }}
+          std: c++20
+          output_file: cppcheck_report.txt